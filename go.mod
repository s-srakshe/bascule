--- conflicted
+++ resolved
@@ -16,7 +16,6 @@
 	github.com/xmidt-org/touchstone v0.1.2
 	go.uber.org/fx v1.18.2
 	go.uber.org/zap v1.23.0
-<<<<<<< HEAD
 )
 
 require (
@@ -70,7 +69,5 @@
 	gopkg.in/natefinch/lumberjack.v2 v2.0.0 // indirect
 	gopkg.in/yaml.v2 v2.4.0 // indirect
 	gopkg.in/yaml.v3 v3.0.1 // indirect
-=======
 	golang.org/x/xerrors v0.0.0-20220609144429-65e65417b02f // indirect
->>>>>>> 0bc9faab
 )